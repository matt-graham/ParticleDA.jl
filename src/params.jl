module Default_params

export tdac_params

"""
tdac_params()

Parameters for TDAC run. Arguments:

* `nx::Int` : Number of grid points in the x direction
* `ny::Int` : Number of grid points in the y direction
* `x_length::AbstractFloat` : Domain size (m) in the x direction
* `y_length::AbstractFloat` : Domain size (m) in the y direction
* `dx::AbstractFloat` : Distance (m) between grid points in the x direction
* `dy::AbstractFloat` : Distance (m) between grid points in the y direction
* `n_state_var::Int`: Number of variables in the state vector
* `nobs::Int` : Number of observation stations
* `station_separation::Int` : Distance between stations in station_dx/dx grid points
* `station_boundary::Int` : Distance between bottom left edge of box and first station in station_dx/dx grid points
* `station_dx::AbstractFloat` : Scaling factor for distance between stations in the x direction
* `station_dy::AbstractFloat` : Scaling factor for distance between stations in the y direction
* `n_time_step::Int` : Number of time steps. On each time step we update the forward model forecast, get model observations, and weight and resample particles.
* `n_integration_step::Int` : Number of sub-steps to integrate the forward model per time step.
* `time_step::AbstractFloat` : Time step length (s)
* `verbose::Bool` : Flag to control whether to write output
* `output_filename::String` : Name of output file
* `state_prefix::String` : Prefix of the time slice data groups in output
* `title_da::String` : Suffix of the data assimilated data group in output
* `title_syn::String` : Suffix of the true state data group in output
* `title_grid::String` : Name of the grid data group in output
* `title_params::String` : Name of the parameters data group in output
* `nprt::Int` : Number of particles for particle filter
* `rr::AbstractFloat` : Length scale for covariance decay
* `inv_rr::AbstractFloat` : Inverse of length scale, stored for performance
* `source_size::AbstractFloat` : Initial condition parameter
* `bathymetry_setup::AbstractFloat` : Bathymetry set-up.
* `lambda::AbstractFloat` : Length scale for Matérn covariance kernel in background noise (could be same as rr)
* `nu::AbstractFloat` : Smoothess parameter for Matérn covariance kernel in background noise
* `sigma::AbstractFloat` : Marginal standard deviation for Matérn covariance kernel in background noise
* `lambda_initial_state::AbstractFloat` : Length scale for Matérn covariance kernel in initial state of particles
* `nu_initial_state::AbstractFloat` : Smoothess parameter for Matérn covariance kernel in initial state of particles
* `sigma_initial_state::AbstractFloat` : Marginal standard deviation for Matérn covariance kernel in initial state of particles
* `padding::Int` : Min padding for circulant embedding gaussian random field generator
* `primes::Int`: Whether the size of the minimum circulant embedding of the covariance matrix can be written as a product of small primes (2, 3, 5 and 7). Default is `true`.
* `obs_noise_amplitude`: Multiplier for noise added to observations of the true state
* `master_rank` : Id of MPI rank that performs serial computations
* `random_seed::Int` : Seed number for the pseudorandom number generator
* `enable_timers::Bool` : Flag to control run time measurements
"""
Base.@kwdef struct tdac_params{T<:AbstractFloat}

    nx::Int = 200
    ny::Int = 200
    x_length::T = 4.0e5
    y_length::T = 4.0e5
    dx::T = x_length / nx
    dy::T = y_length / ny
    
    n_state_var::Int = 3

    nobs::Int = 4
    station_separation::Int = 20
    station_boundary::Int = 150
    station_dx::T = 1.0e3
    station_dy::T = 1.0e3
    
    n_time_step::Int = 20
    n_integration_step::Int = 50
    time_step::T = 50.0
    verbose::Bool = false

    output_filename::String = "tdac.h5"
    state_prefix::String = "data"
    title_avg::String = "avg"
    title_var::String = "var"
    title_syn::String = "syn"
    title_grid::String = "grid"
    title_params::String = "params"

    nprt::Int = 4
    rr::T = 2.0e4
    inv_rr::T = 1.0/rr

    source_size::T = 3.0e4
    bathymetry_setup::T = 3.0e4

    lambda::T = 1.0e4
    nu::T = 2.5
    sigma::T = 1.0

    padding::Int = 100
    primes::Bool = true
    obs_noise_amplitude::T = 1.0

<<<<<<< HEAD
    master_rank::Int = 0
=======
    lambda_initial_state::T = 1.0e4
    nu_initial_state::T = 2.5
    sigma_initial_state::T = 10.0

>>>>>>> 938f9b78
    random_seed::Int = 12345
    enable_timers::Bool = false
end

end<|MERGE_RESOLUTION|>--- conflicted
+++ resolved
@@ -49,13 +49,15 @@
 """
 Base.@kwdef struct tdac_params{T<:AbstractFloat}
 
+    master_rank::Int = 0
+
     nx::Int = 200
     ny::Int = 200
     x_length::T = 4.0e5
     y_length::T = 4.0e5
     dx::T = x_length / nx
     dy::T = y_length / ny
-    
+
     n_state_var::Int = 3
 
     nobs::Int = 4
@@ -63,7 +65,7 @@
     station_boundary::Int = 150
     station_dx::T = 1.0e3
     station_dy::T = 1.0e3
-    
+
     n_time_step::Int = 20
     n_integration_step::Int = 50
     time_step::T = 50.0
@@ -92,14 +94,10 @@
     primes::Bool = true
     obs_noise_amplitude::T = 1.0
 
-<<<<<<< HEAD
-    master_rank::Int = 0
-=======
     lambda_initial_state::T = 1.0e4
     nu_initial_state::T = 2.5
     sigma_initial_state::T = 10.0
 
->>>>>>> 938f9b78
     random_seed::Int = 12345
     enable_timers::Bool = false
 end
