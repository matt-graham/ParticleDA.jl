--- conflicted
+++ resolved
@@ -1,10 +1,6 @@
 module TDAC
 
-<<<<<<< HEAD
-using Random, Distributions, Statistics, Base.Threads, YAML, GaussianRandomFields, MPI
-=======
-using Random, Distributions, Statistics, Distributed, Base.Threads, YAML, GaussianRandomFields, HDF5
->>>>>>> 3f6a9950
+using Random, Distributions, Statistics, Base.Threads, YAML, GaussianRandomFields, MPI, HDF5
 
 export tdac, main
 
@@ -260,11 +256,10 @@
 
 function init_tdac(params::tdac_params)
 
-    return init_tdac(params.dim_state, params.nobs, params.nprt)
-
-end
-
-<<<<<<< HEAD
+    return init_tdac(params.dim_state, params.nobs, params.nprt, params.master_rank)
+
+end
+
 function init_tdac(dim_state::Int, nobs::Int, nprt_total::Int, master_rank::Int = 0)
 
     # Do memory allocations
@@ -272,29 +267,6 @@
     # For now, assume that the particles can be evenly divided between ranks
     @assert mod(nprt_total, MPI.Comm_size(MPI.COMM_WORLD)) == 0
     nprt_per_rank = Int(nprt_total / MPI.Comm_size(MPI.COMM_WORLD))
-
-    # TODO: Initialize random number generators?
-=======
-function init_tdac(dim_state::Int, nobs::Int, nprt::Int)
-
-    # Do memory allocations
-
-    # Model vector for data assimilation
-    #   state*(        1:  Nx*Ny): tsunami height eta(nx,ny)
-    #   state*(  Nx*Ny+1:2*Nx*Ny): vertically integrated velocity Mx(nx,ny)
-    #   state*(2*Nx*Ny+1:3*Nx*Ny): vertically integrated velocity Mx(nx,ny)
-    state = zeros(Float64, dim_state, nprt) # model state vectors for particles
-
-    state_true = zeros(Float64, dim_state) # model vector: true wavefield (observation)
-    state_avg = zeros(Float64, dim_state) # average of particle state vectors
-
-    state_resampled = Matrix{Float64}(undef, dim_state, nprt)
-
-    weights = Vector{Float64}(undef, nprt)
-
-    obs_real = Vector{Float64}(undef, nobs)        # observed tsunami height
-    obs_model = Matrix{Float64}(undef, nobs, nprt) # forecasted tsunami height
->>>>>>> 3f6a9950
 
     # station location in digital grids
     ist = Vector{Int}(undef, nobs)
@@ -322,40 +294,6 @@
     return state, state_true, state_avg, state_resampled, weights, obs_real, obs_model, ist, jst
 end
 
-<<<<<<< HEAD
-function print_output(state_true::AbstractVector{T}, state_avg::AbstractVector{T}, it::Int, params) where T
-
-    # save tsunami wavefield snapshot for visualization
-    println("Writing output at timestep = ", it)
-    
-    LLW2d.output_snap(reshape(@view(state_true[1:params.dim_grid]),params.nx,params.ny),
-                      floor(Int, (it - 1) / params.ntdec),
-                      params.title_syn, params.dx, params.dy)
-    LLW2d.output_snap(reshape(@view(state_avg[1:params.dim_grid]),params.nx,params.ny),
-                      floor(Int, (it - 1) / params.ntdec),
-                      params.title_da, params.dx, params.dy)
-end
-
-function tdac(params)
-
-    if !MPI.Initialized()
-        MPI.Init()
-    end
-    my_rank = MPI.Comm_rank(MPI.COMM_WORLD)
-    my_size = MPI.Comm_size(MPI.COMM_WORLD)
-    
-    nprt_per_rank = Int(params.nprt / my_size)
-
-    (state,
-     state_true,
-     state_avg,
-     state_resampled,
-     weights,
-     obs_real,
-     obs_model,
-     ist,
-     jst) = init_tdac(params.dim_state,params.nobs,params.nprt,params.master_rank)
-=======
 function write_params(params)
 
     file = h5open(params.output_filename, "cw")
@@ -377,7 +315,6 @@
         @warn "Write failed, group " * params.title_params * " already exists in " * file.filename * "!"
         
     end
->>>>>>> 3f6a9950
 
     close(file)
     
@@ -458,7 +395,15 @@
 
 function tdac(params::tdac_params)
 
-    if(params.verbose)
+    if !MPI.Initialized()
+        MPI.Init()
+    end
+    my_rank = MPI.Comm_rank(MPI.COMM_WORLD)
+    my_size = MPI.Comm_size(MPI.COMM_WORLD)
+    
+    nprt_per_rank = Int(params.nprt / my_size)
+    
+    if(params.verbose && my_rank == params.master_rank)
         write_grid(params)
         write_params(params)
     end
@@ -467,13 +412,8 @@
 
     background_grf = init_gaussian_random_field_generator(params)
 
-<<<<<<< HEAD
     rng = Random.MersenneTwister(params.random_seed + my_rank)
     
-=======
-    rng = Random.MersenneTwister(params.random_seed)
-
->>>>>>> 3f6a9950
     # Set up tsunami model
     gg, hh, hm, hn, fm, fn, fe = LLW2d.setup(params.nx, params.ny, params.bathymetry_setup)
 
@@ -502,53 +442,32 @@
 
     for it in 1:params.ntmax
 
-<<<<<<< HEAD
         if my_rank == params.master_rank
         
             if params.verbose && mod(it - 1, params.ntdec) == 0
-                print_output(state_true, state_avg, it, params)
+                write_snapshot(state_true, state_avg, it, params)
             end
 
             # integrate true synthetic wavefield and generate observed data
-            tsunami_update!(state_true, params.nx, params.ny, params.dx, params.dy, params.dt, hm, hn, fn, fm, fe, gg)
-            get_obs!(obs_real, state_true, params.nx, ist, jst)
+            tsunami_update!(state_true, hm, hn, fn, fm, fe, gg, params)
+            get_obs!(obs_real, state_true, ist, jst, params)
 
         end
         
         # Forecast: Update tsunami forecast and get observations from it
         # Parallelised with threads and MPI.
         Threads.@threads for ip in 1:nprt_per_rank
-            
-            tsunami_update!(@view(state[:,ip]), params.nx, params.ny, params.dx, params.dy, params.dt, hm, hn, fn, fm, fe, gg)
-            add_random_field!(@view(state[:,ip]), background_grf, rng, params.n_state_var, params.dim_grid)
-            get_obs!(@view(obs_model[:,ip]), @view(state[:,ip]), params.nx, ist, jst)
-            add_noise!(@view(obs_model[:,ip]), rng, params.obs_noise_amplitude)
-            
-=======
-        if params.verbose && mod(it - 1, params.ntdec) == 0
-            write_snapshot(state_true, state_avg, it, params)
-        end
-
-        # integrate true synthetic wavefield and generate observed data
-        tsunami_update!(state_true, hm, hn, fn, fm, fe, gg, params)
-        get_obs!(obs_real, state_true, ist, jst, params)
-
-        # Forecast: Update tsunami forecast and get observations from it
-        # Parallelised with threads. TODO: Consider distributed and/or simd
-        Threads.@threads for ip in 1:params.nprt
 
             tsunami_update!(@view(state[:,ip]), hm, hn, fn, fm, fe, gg, params)
             add_random_field!(@view(state[:,ip]), background_grf, rng, params)
             get_obs!(@view(obs_model[:,ip]), @view(state[:,ip]), ist, jst, params)
             add_noise!(@view(obs_model[:,ip]), rng, params)
-
->>>>>>> 3f6a9950
+            
         end
                 
         # Weigh and resample particles
         if mod(it - 1, params.da_period) == 0
 
-<<<<<<< HEAD
             # Gather all particles to master rank
             # Doing MPI collectives in place to save memory allocations.
             # This style with if statmeents is recommended instead of MPI.Gather_in_place! which is a bit strange.
@@ -585,22 +504,11 @@
                              MPI.COMM_WORLD)
             end
         end
-=======
-            get_weights!(weights, obs_real, obs_model, cov_obs)
-            resample!(state_resampled, state, weights)
-            state .= state_resampled
->>>>>>> 3f6a9950
 
         if my_rank == params.master_rank
             Statistics.mean!(state_avg, state)
         end
-<<<<<<< HEAD
-        
-=======
-
-        Statistics.mean!(state_avg, state)
-
->>>>>>> 3f6a9950
+
     end
 
     MPI.Finalize()
@@ -635,7 +543,6 @@
 
 function tdac(path_to_input_file::String = "")
 
-<<<<<<< HEAD
     MPI.Init()
 
     # Do I/O on rank 0 only and then broadcast params
@@ -650,9 +557,6 @@
     end
 
     params = MPI.bcast(params, 0, MPI.COMM_WORLD)
-=======
-    params = get_params(path_to_input_file)
->>>>>>> 3f6a9950
 
     return tdac(params)
 
