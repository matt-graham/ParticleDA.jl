--- conflicted
+++ resolved
@@ -562,14 +562,9 @@
         @timeit_debug timer "Particle Mean" Statistics.mean!(states.avg, states.particles)
         @timeit_debug timer "Particle Variance" states.var .= dropdims(Statistics.var(states.particles; dims=4), dims=4)
 
-<<<<<<< HEAD
         @timeit_debug timer "IO" write_grid(params)
         @timeit_debug timer "IO" write_params(params)
-        @timeit_debug timer "IO" write_snapshot(states, 0, params)
-=======
-        # Write initial state
         @timeit_debug timer "IO" write_snapshot(states, weights, 0, params)
->>>>>>> 286f36cd
     end
 
     for it in 1:params.n_time_step
@@ -643,7 +638,6 @@
 
         if my_rank == params.master_rank
 
-<<<<<<< HEAD
             # Weigh and resample particles
             @timeit_debug timer "Weights" get_weights!(weights, observations.truth, observations.model, cov_obs)
             @timeit_debug timer "Resample" resample!(states.resampled, states.particles, weights)
@@ -662,7 +656,7 @@
 
             # Write output
             if params.verbose
-                @timeit_debug timer "IO" write_snapshot(states, it, params)
+                @timeit_debug timer "IO" write_snapshot(states, weights, it, params)
             end
 
         else
@@ -671,11 +665,6 @@
                                                            params.nx * params.ny * params.n_state_var * nprt_per_rank,
                                                            params.master_rank,
                                                            MPI.COMM_WORLD)
-=======
-        # Write output
-        if params.verbose
-            @timeit_debug timer "IO" write_snapshot(states, weights, it, params)
->>>>>>> 286f36cd
         end
     end
 
