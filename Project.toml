name = "TDAC"
uuid = "507090cf-060f-45f0-ade2-b737b1c8d972"
authors = ["Mosè Giordano"]
version = "0.1.0"

[deps]
DataStructures = "864edb3b-99cc-5e75-8d2d-829cb0a9cfe8"
Distributed = "8ba89e20-285c-5b6f-9357-94700520ee1b"
Distributions = "31c24e10-a181-5473-b8eb-7969acd0382f"
GaussianRandomFields = "e4b2fa32-6e09-5554-b718-106ed5adafe9"
HDF5 = "f67ccb44-e63f-5c2f-98bd-6dc0ccc4ba2f"
LinearAlgebra = "37e2e46d-f89d-539d-b4ee-838fcccc9c8e"
Random = "9a3f8284-a2c9-5f02-9a11-845980a1fd5c"
Statistics = "10745b16-79ce-11e8-11f9-7d13ad32a3b2"
YAML = "ddb6d928-2868-570f-bddf-ab3f9cf99eb6"

[compat]
<<<<<<< HEAD
DataStructures = "=0.17.3"
Distributions = "0.22"
=======
Distributions = "0.22, 0.23"
>>>>>>> a671c9f6
GaussianRandomFields = "2.1"
HDF5 = "0.13"
YAML = "0.4"
julia = "1.3"

[extras]
HDF5 = "f67ccb44-e63f-5c2f-98bd-6dc0ccc4ba2f"
Test = "8dfed614-e22c-5e08-85e1-65c5234f0b40"

[targets]
test = ["Test", "HDF5"]<|MERGE_RESOLUTION|>--- conflicted
+++ resolved
@@ -15,12 +15,7 @@
 YAML = "ddb6d928-2868-570f-bddf-ab3f9cf99eb6"
 
 [compat]
-<<<<<<< HEAD
-DataStructures = "=0.17.3"
-Distributions = "0.22"
-=======
 Distributions = "0.22, 0.23"
->>>>>>> a671c9f6
 GaussianRandomFields = "2.1"
 HDF5 = "0.13"
 YAML = "0.4"
